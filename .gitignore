--- conflicted
+++ resolved
@@ -1,6 +1,3 @@
 .svn/
-<<<<<<< HEAD
 User
-=======
-.bin
->>>>>>> 47df8048
+.bin